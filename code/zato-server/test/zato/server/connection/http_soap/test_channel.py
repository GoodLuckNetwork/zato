# -*- coding: utf-8 -*-

"""
Copyright (C) 2012 Dariusz Suchojad <dsuch at zato.io>

Licensed under LGPLv3, see LICENSE.txt for terms and conditions.
"""

from __future__ import absolute_import, division, print_function, unicode_literals

# stdlib
from cStringIO import StringIO
from unittest import TestCase
from uuid import uuid4

# anyjson
from anyjson import loads

# arrow
import arrow

# lxml
from lxml import etree

# nose
from nose.tools import eq_

# Zato
from zato.common import SIMPLE_IO, URL_TYPE, zato_namespace, ZATO_OK
from zato.common.util import new_cid
from zato.server.connection.http_soap import channel
from zato.server.service.internal import AdminService, Service

# ##############################################################################

# Tokyo
NON_ASCII_STRING = '東京'

NS_MAP = {
    'zato': zato_namespace,
    'soap': 'http://schemas.xmlsoap.org/soap/envelope/'
}

# ##############################################################################

class DummyPayload(object):
    def __init__(self, value):
        self.value = value
        
    def getvalue(self, *ignored_args, **ignored_kwargs):
        return self.value
    
class DummyResponse(object):
    def __init__(self, payload, result=ZATO_OK, result_details=''):
        self.payload = payload
        self.result = result
        self.result_details = result_details if result_details else uuid4().hex

class DummyService(Service):
    def __init__(self, response=None, cid=None):
        self.response = response
        self.cid = cid if cid else new_cid()

class DummyAdminService(DummyService, AdminService):
    class SimpleIO:
        response_elem = 'zzz'
        namespace = zato_namespace
        
class DummySecurity(object):
    def url_sec_get(self, *ignored_args, **ignored_kwargs):
        pass
<<<<<<< HEAD
=======
    
class DummyURLData(object):
    def __init__(self, match_return_value):
        self.match_return_value = match_return_value
        
    def match(self, *ignored_args, **ignored_kwargs):
        return self.match_return_value
>>>>>>> 03b67466

# ##############################################################################

class MessageHandlingBase(TestCase):
    """ Base class for tests for functionality common to SOAP and plain HTTP messages.
    """
    def get_data(self, data_format, transport, add_string=NON_ASCII_STRING, needs_payload=True,
            payload='', service_class=DummyAdminService):
        handler = channel.RequestHandler()
        
        expected = {
            'key': 'a' + uuid4().hex + add_string,
            'value': uuid4().hex + NON_ASCII_STRING,
            'result': uuid4().hex,
            'details': uuid4().hex,
            'cid': new_cid(),
            'zato':zato_namespace
        }
        
        if needs_payload:
            if not payload:
                if data_format == SIMPLE_IO.FORMAT.JSON:
                    payload_value = {expected['key']: expected['value']}
                else:
                    # NOTE: str.format can't handle Unicode arguments http://bugs.python.org/issue7300
                    payload_value = """<%(key)s xmlns="%(zato)s">%(value)s<zato_env>
                          <cid>%(cid)s</cid>
                          <result>%(result)s</result>
                          <details>%(details)s</details>
                        </zato_env>
                      </%(key)s>""" % (expected)
                payload = DummyPayload(payload_value)
        else:
            payload = None

        response = DummyResponse(payload, expected['result'], expected['details'])
        service = service_class(response, expected['cid'])

        handler.set_payload(response, data_format, transport, service)
        
        return expected, service
    
# ##############################################################################

class TestSetPayloadAdminServiceTestCase(MessageHandlingBase):
    
    def _test_xml(self, url_type, needs_payload):
        expected, service = self.get_data(SIMPLE_IO.FORMAT.XML, url_type, '', needs_payload)
        payload = etree.fromstring(service.response.payload)
        
        parent_path = '/soap:Envelope/soap:Body' if url_type == URL_TYPE.SOAP else ''
        
        if needs_payload:
            path = parent_path + '/zato:{}/text()'.format(expected['key'])
            xpath = etree.XPath(path, namespaces=NS_MAP)
            value = xpath(payload)[0]
            eq_(value, expected['value'])
        else:
            path = parent_path + '//zato:{}'.format(DummyAdminService.SimpleIO.response_elem)
            xpath = etree.XPath(path, namespaces=NS_MAP)
            value = xpath(payload)[0]
            eq_(value.text.strip(), '')

        zato_env_path_elem = expected['key'] if needs_payload else DummyAdminService.SimpleIO.response_elem
            
        for name in('cid', 'result', 'details'):
            if not needs_payload and name == 'details':
                continue
            
            path = parent_path + '/zato:{}/zato:zato_env/zato:{}/text()'.format(zato_env_path_elem, name)
            xpath = etree.XPath(path, namespaces=NS_MAP)

            value = xpath(payload)[0]

            if needs_payload:
                eq_(value, expected[name])
            else:
                if name == 'result':
                    eq_(value, ZATO_OK)
                elif name == 'cid':
                    eq_(value, expected['cid'])

    def test_payload_provided_json_plain_http(self):
        expected, service = self.get_data(SIMPLE_IO.FORMAT.JSON, URL_TYPE.PLAIN_HTTP)
        payload = loads(service.response.payload)
        
        # Will fail with KeyError so it's a good indicator whether it worked at all or not
        payload[expected['key']]
        eq_(payload[expected['key']], expected['value'])
        
        zato_env = payload['zato_env']
        
        for name in('cid', 'result', 'details'):
            eq_(zato_env[name], expected[name])

    def test_payload_provided_xml_plain_http(self):
        self._test_xml(URL_TYPE.PLAIN_HTTP, True)

    def test_payload_provided_xml_soap(self):
        self._test_xml(URL_TYPE.SOAP, True)

    def test_no_payload_xml_plain_http(self):
        self._test_xml(URL_TYPE.PLAIN_HTTP, False)
        
    def test_no_payload_xml_soap(self):
        self._test_xml(URL_TYPE.SOAP, False)

# ##############################################################################
        
class TestSetPayloadNonAdminServiceTestCase(MessageHandlingBase):
    
    def test_payload_provided_basestring(self):
        payload = uuid4().hex
        ignored, service = self.get_data(None, None, '', payload=payload, service_class=DummyService)
        eq_(payload, service.response.payload)
        
    def test_payload_provided_non_basestring(self):
        payload = DummyPayload(uuid4().hex)
        ignored, service = self.get_data(None, None, '', payload=payload, service_class=DummyService)
        eq_(payload.value, service.response.payload)

# ##############################################################################

class TestRequestDispatcher(MessageHandlingBase):
    def test_soap_quotes(self):
        rd = channel.RequestDispatcher()
        
        soap_action = '"aaa"'
        soap_action = rd._handle_quotes_soap_action(soap_action)
        self.assertEquals(soap_action, 'aaa')
        
        soap_action = 'aaa"'
        soap_action = rd._handle_quotes_soap_action(soap_action)
        self.assertEquals(soap_action, 'aaa"')
        
        soap_action = '"aaa'
        soap_action = rd._handle_quotes_soap_action(soap_action)
        self.assertEquals(soap_action, '"aaa')
        
        soap_action = 'aaa'
        soap_action = rd._handle_quotes_soap_action(soap_action)
        self.assertEquals(soap_action, 'aaa')
        
    def test_dispatch_no_url_data(self):
<<<<<<< HEAD
        rd = channel.RequestDispatcher()
=======
        rd = channel.RequestDispatcher(DummyURLData(False))
>>>>>>> 03b67466
        rd.security = DummySecurity()
        
        cid = uuid4().hex
        ts = arrow.now()
        
        path_info = uuid4().hex
        wsgi_input = StringIO()
        wsgi_input.write('zzz')
        
        wsgi_environ = {'PATH_INFO':path_info, 'wsgi.input': wsgi_input}
        
        response = rd.dispatch(cid, ts, wsgi_environ, None)
        
        self.assertEquals(wsgi_environ['zato.http.response.status'], '404 Not Found')
        self.assertEquals(
<<<<<<< HEAD
            response, "[{}] URL:[{}] or SOAP action:[{}] doesn't exist".format(
=======
            response, "[{}] Unknown URL:[{}] or SOAP action:[{}]".format(
>>>>>>> 03b67466
                cid, path_info, ''))
        
# ##############################################################################<|MERGE_RESOLUTION|>--- conflicted
+++ resolved
@@ -69,8 +69,6 @@
 class DummySecurity(object):
     def url_sec_get(self, *ignored_args, **ignored_kwargs):
         pass
-<<<<<<< HEAD
-=======
     
 class DummyURLData(object):
     def __init__(self, match_return_value):
@@ -78,7 +76,6 @@
         
     def match(self, *ignored_args, **ignored_kwargs):
         return self.match_return_value
->>>>>>> 03b67466
 
 # ##############################################################################
 
@@ -223,11 +220,7 @@
         self.assertEquals(soap_action, 'aaa')
         
     def test_dispatch_no_url_data(self):
-<<<<<<< HEAD
-        rd = channel.RequestDispatcher()
-=======
         rd = channel.RequestDispatcher(DummyURLData(False))
->>>>>>> 03b67466
         rd.security = DummySecurity()
         
         cid = uuid4().hex
@@ -243,11 +236,7 @@
         
         self.assertEquals(wsgi_environ['zato.http.response.status'], '404 Not Found')
         self.assertEquals(
-<<<<<<< HEAD
-            response, "[{}] URL:[{}] or SOAP action:[{}] doesn't exist".format(
-=======
             response, "[{}] Unknown URL:[{}] or SOAP action:[{}]".format(
->>>>>>> 03b67466
                 cid, path_info, ''))
         
 # ##############################################################################