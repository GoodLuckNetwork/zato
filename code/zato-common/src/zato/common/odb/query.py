--- conflicted
+++ resolved
@@ -19,13 +19,8 @@
 # Zato
 from zato.common import DEFAULT_HTTP_PING_METHOD, DEFAULT_HTTP_POOL_SIZE, HTTP_SOAP_SERIALIZATION_TYPE, PARAMS_PRIORITY, \
      URL_PARAMS_PRIORITY
-<<<<<<< HEAD
-from zato.common.odb.model import AWSS3, APIKeySecurity, AWSSecurity, CassandraConn, ChannelAMQP, ChannelWMQ, ChannelZMQ, \
-     Cluster, ConnDefAMQP, ConnDefWMQ, CronStyleJob, DeliveryDefinitionBase, Delivery, DeliveryHistory, DeliveryPayload, \
-=======
 from zato.common.odb.model import AWSS3, APIKeySecurity, AWSSecurity, ChannelAMQP, ChannelWMQ, ChannelZMQ, Cluster, ConnDefAMQP, \
      ConnDefWMQ, CronStyleJob, DeliveryDefinitionBase, Delivery, DeliveryHistory, DeliveryPayload, ElasticSearch, \
->>>>>>> c2249bb4
      JSONPointer, HTTPBasicAuth, HTTPSOAP, HTTSOAPAudit, IntervalBasedJob, Job, MsgNamespace, \
      NotificationOpenStackSwift as NotifOSS, NTLM, OAuth, OpenStackSecurity, OpenStackSwift, OutgoingAMQP, OutgoingFTP, \
      OutgoingWMQ, OutgoingZMQ, PubSubConsumer, PubSubProducer, PubSubTopic, SecurityBase, Server, Service, SQLConnectionPool, \
