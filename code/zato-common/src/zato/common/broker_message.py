# -*- coding: utf-8 -*-

"""
Copyright (C) 2011 Dariusz Suchojad <dsuch at zato.io>

Licensed under LGPLv3, see LICENSE.txt for terms and conditions.
"""

from __future__ import absolute_import, division, print_function, unicode_literals

# stdlib
from inspect import isclass

# candv
from candv import Constants as _Constants, ValueConstant as _ValueConstant

class Constants(_Constants):
    values = _Constants.constants

class ValueConstant(_ValueConstant):

    def __cmp__(self, other):
        return cmp(self.value, (other.value if isinstance(other, ValueConstant) else other))

class MESSAGE:
    MESSAGE_TYPE_LENGTH = 4
    TOKEN_LENGTH = 32
    TOKEN_START = MESSAGE_TYPE_LENGTH
    TOKEN_END = MESSAGE_TYPE_LENGTH + TOKEN_LENGTH
    PAYLOAD_START = MESSAGE_TYPE_LENGTH + TOKEN_LENGTH
    NULL_TOKEN = '0' * TOKEN_LENGTH

class MESSAGE_TYPE:
    TO_SCHEDULER = b'0000'
    TO_PARALLEL_ANY = b'0001'
    TO_PARALLEL_ALL = b'0002'

    TO_AMQP_PUBLISHING_CONNECTOR_ALL = b'0003'
    TO_AMQP_CONSUMING_CONNECTOR_ALL = b'0004'
    TO_AMQP_CONNECTOR_ALL = b'0005'

    TO_JMS_WMQ_PUBLISHING_CONNECTOR_ALL = b'0006'
    TO_JMS_WMQ_CONSUMING_CONNECTOR_ALL = b'0007'
    TO_JMS_WMQ_CONNECTOR_ALL = b'0008'

    USER_DEFINED_START = b'5000'

TOPICS = {
    MESSAGE_TYPE.TO_SCHEDULER: b'/zato/to-scheduler',

    MESSAGE_TYPE.TO_PARALLEL_ANY: b'/zato/to-parallel/any',
    MESSAGE_TYPE.TO_PARALLEL_ALL: b'/zato/to-parallel/all',

    MESSAGE_TYPE.TO_AMQP_PUBLISHING_CONNECTOR_ALL: b'/zato/connector/amqp/publishing/all',
    MESSAGE_TYPE.TO_AMQP_CONSUMING_CONNECTOR_ALL: b'/zato/connector/amqp/consuming/all',
    MESSAGE_TYPE.TO_AMQP_CONNECTOR_ALL: b'/zato/connector/amqp/all',

    MESSAGE_TYPE.TO_JMS_WMQ_PUBLISHING_CONNECTOR_ALL: b'/zato/connector/jms-wmq/publishing/all',
    MESSAGE_TYPE.TO_JMS_WMQ_CONSUMING_CONNECTOR_ALL: b'/zato/connector/jms-wmq/consuming/all',
    MESSAGE_TYPE.TO_JMS_WMQ_CONNECTOR_ALL: b'/zato/connector/jms-wmq/all',

}

KEYS = {k:v.replace('/zato','').replace('/',':') for k,v in TOPICS.items()}

class SCHEDULER(Constants):
    code_start = 100000

    CREATE = ValueConstant('')
    EDIT = ValueConstant('')
    DELETE = ValueConstant('')
    EXECUTE = ValueConstant('')
    JOB_EXECUTED = ValueConstant('')

class ZMQ_SOCKET(Constants):
    code_start = 100200
    CLOSE = ValueConstant('')

class SECURITY(Constants):
    code_start = 100400

    BASIC_AUTH_CREATE = ValueConstant('')
    BASIC_AUTH_EDIT = ValueConstant('')
    BASIC_AUTH_DELETE = ValueConstant('')
    BASIC_AUTH_CHANGE_PASSWORD = ValueConstant('')

    JWT_CREATE = ValueConstant('')
    JWT_EDIT = ValueConstant('')
    JWT_DELETE = ValueConstant('')
    JWT_CHANGE_PASSWORD = ValueConstant('')

    TECH_ACC_CREATE = ValueConstant('')
    TECH_ACC_EDIT = ValueConstant('')
    TECH_ACC_DELETE = ValueConstant('')
    TECH_ACC_CHANGE_PASSWORD = ValueConstant('')

    WSS_CREATE = ValueConstant('')
    WSS_EDIT = ValueConstant('')
    WSS_DELETE = ValueConstant('')
    WSS_CHANGE_PASSWORD = ValueConstant('')

    OAUTH_CREATE = ValueConstant('')
    OAUTH_EDIT = ValueConstant('')
    OAUTH_DELETE = ValueConstant('')
    OAUTH_CHANGE_PASSWORD = ValueConstant('')

    NTLM_CREATE = ValueConstant('')
    NTLM_EDIT = ValueConstant('')
    NTLM_DELETE = ValueConstant('')
    NTLM_CHANGE_PASSWORD = ValueConstant('')

    AWS_CREATE = ValueConstant('')
    AWS_EDIT = ValueConstant('')
    AWS_DELETE = ValueConstant('')
    AWS_CHANGE_PASSWORD = ValueConstant('')

    OPENSTACK_CREATE = ValueConstant('')
    OPENSTACK_EDIT = ValueConstant('')
    OPENSTACK_DELETE = ValueConstant('')
    OPENSTACK_CHANGE_PASSWORD = ValueConstant('')

    APIKEY_CREATE = ValueConstant('')
    APIKEY_EDIT = ValueConstant('')
    APIKEY_DELETE = ValueConstant('')
    APIKEY_CHANGE_PASSWORD = ValueConstant('')

    XPATH_SEC_CREATE = ValueConstant('')
    XPATH_SEC_EDIT = ValueConstant('')
    XPATH_SEC_DELETE = ValueConstant('')
    XPATH_SEC_CHANGE_PASSWORD = ValueConstant('')

    TLS_CA_CERT_CREATE = ValueConstant('')
    TLS_CA_CERT_EDIT = ValueConstant('')
    TLS_CA_CERT_DELETE = ValueConstant('')

    TLS_CHANNEL_SEC_CREATE = ValueConstant('')
    TLS_CHANNEL_SEC_EDIT = ValueConstant('')
    TLS_CHANNEL_SEC_DELETE = ValueConstant('')

    TLS_KEY_CERT_CREATE = ValueConstant('')
    TLS_KEY_CERT_EDIT = ValueConstant('')
    TLS_KEY_CERT_DELETE = ValueConstant('')

class DEFINITION(Constants):
    code_start = 100600

    AMQP_CREATE = ValueConstant('')
    AMQP_EDIT = ValueConstant('')
    AMQP_DELETE = ValueConstant('')
    AMQP_CHANGE_PASSWORD = ValueConstant('')

    JMS_WMQ_CREATE = ValueConstant('')
    JMS_WMQ_EDIT = ValueConstant('')
    JMS_WMQ_DELETE = ValueConstant('')

    ZMQ_CREATE = ValueConstant('')
    ZMQ_EDIT = ValueConstant('')
    ZMQ_DELETE = ValueConstant('')

    CASSANDRA_CREATE = ValueConstant('')
    CASSANDRA_EDIT = ValueConstant('')
    CASSANDRA_DELETE = ValueConstant('')
    CASSANDRA_CHANGE_PASSWORD = ValueConstant('')

class OUTGOING(Constants):
    code_start = 100800

    AMQP_CREATE = ValueConstant('')
    AMQP_EDIT = ValueConstant('')
    AMQP_DELETE = ValueConstant('')
    AMQP_PUBLISH = ValueConstant('')

    JMS_WMQ_CREATE = ValueConstant('')
    JMS_WMQ_EDIT = ValueConstant('')
    JMS_WMQ_DELETE = ValueConstant('')
    JMS_WMQ_SEND = ValueConstant('')

    ZMQ_CREATE = ValueConstant('')
    ZMQ_EDIT = ValueConstant('')
    ZMQ_DELETE = ValueConstant('')
    ZMQ_SEND = ValueConstant('')

    SQL_CREATE_EDIT = ValueConstant('') # Same for creating and updating the pools
    SQL_CHANGE_PASSWORD = ValueConstant('')
    SQL_DELETE = ValueConstant('')

    HTTP_SOAP_CREATE_EDIT = ValueConstant('') # Same for creating and updating
    HTTP_SOAP_DELETE = ValueConstant('')

    FTP_CREATE_EDIT = ValueConstant('') # Same for creating and updating
    FTP_DELETE = ValueConstant('')
    FTP_CHANGE_PASSWORD = ValueConstant('')

    ODOO_CREATE = ValueConstant('')
    ODOO_EDIT = ValueConstant('')
    ODOO_DELETE = ValueConstant('')
    ODOO_CHANGE_PASSWORD = ValueConstant('')

    STOMP_CREATE = ValueConstant('')
    STOMP_EDIT = ValueConstant('')
    STOMP_DELETE = ValueConstant('')
    STOMP_CHANGE_PASSWORD = ValueConstant('')

class CHANNEL(Constants):
    code_start = 101000

    AMQP_CREATE = ValueConstant('')
    AMQP_EDIT = ValueConstant('')
    AMQP_DELETE = ValueConstant('')
    AMQP_MESSAGE_RECEIVED = ValueConstant('')

    JMS_WMQ_CREATE = ValueConstant('')
    JMS_WMQ_EDIT = ValueConstant('')
    JMS_WMQ_DELETE = ValueConstant('')
    JMS_WMQ_MESSAGE_RECEIVED = ValueConstant('')

    ZMQ_CREATE = ValueConstant('')
    ZMQ_EDIT = ValueConstant('')
    ZMQ_DELETE = ValueConstant('')
    ZMQ_MESSAGE_RECEIVED = ValueConstant('')

    HTTP_SOAP_CREATE_EDIT = ValueConstant('') # Same for creating and updating
    HTTP_SOAP_DELETE = ValueConstant('')
    HTTP_SOAP_AUDIT_RESPONSE = ValueConstant('')
    HTTP_SOAP_AUDIT_PATTERNS = ValueConstant('')
    HTTP_SOAP_AUDIT_STATE = ValueConstant('')
    HTTP_SOAP_AUDIT_CONFIG = ValueConstant('')

    STOMP_CREATE = ValueConstant('')
    STOMP_EDIT = ValueConstant('')
    STOMP_DELETE = ValueConstant('')
    STOMP_CHANGE_PASSWORD = ValueConstant('')

    WEB_SOCKET_CREATE = ValueConstant('')
    WEB_SOCKET_EDIT = ValueConstant('')
    WEB_SOCKET_DELETE = ValueConstant('')

class AMQP_CONNECTOR(Constants):
    """ Since 3.0, this is not used anymore.
    """
    code_start = 101200
    CLOSE = ValueConstant('')

class JMS_WMQ_CONNECTOR(Constants):
    """ Since 3.0, this is not used anymore.
    """
    code_start = 101400
    CLOSE = ValueConstant('')

class ZMQ_CONNECTOR(Constants):
    """ Since 3.0, this is not used anymore.
    """
    code_start = 101600
    CLOSE = ValueConstant('')

class SERVICE(Constants):
    code_start = 101800

    EDIT = ValueConstant('')
    DELETE = ValueConstant('')
    PUBLISH = ValueConstant('')

class STATS(Constants):
    code_start = 102000

    DELETE = ValueConstant('')
    DELETE_DAY = ValueConstant('')

class HOT_DEPLOY(Constants):
    code_start = 102200
    CREATE_SERVICE = ValueConstant('')
    CREATE_STATIC = ValueConstant('')
    CREATE_USER_CONF = ValueConstant('')
    AFTER_DEPLOY = ValueConstant('')

class SINGLETON(Constants):
    code_start = 102400
    CLOSE = ValueConstant('')

class MSG_NS(Constants):
    code_start = 102600

    CREATE = ValueConstant('')
    EDIT = ValueConstant('')
    DELETE = ValueConstant('')

class MSG_XPATH(Constants):
    code_start = 102800

    CREATE = ValueConstant('')
    EDIT = ValueConstant('')
    DELETE = ValueConstant('')

class MSG_JSON_POINTER(Constants):
    code_start = 103000

    CREATE = ValueConstant('')
    EDIT = ValueConstant('')
    DELETE = ValueConstant('')

class PUB_SUB_TOPIC(Constants):
    code_start = 103200

    CREATE = ValueConstant('')
    EDIT = ValueConstant('')
    DELETE = ValueConstant('')
    ADD_DEFAULT_PRODUCER = ValueConstant('')
    DELETE_DEFAULT_PRODUCER = ValueConstant('')

class PUB_SUB_PRODUCER(Constants):
    code_start = 103400

    CREATE = ValueConstant('')
    EDIT = ValueConstant('')
    DELETE = ValueConstant('')

class PUB_SUB_CONSUMER(Constants):
    code_start = 103600

    CREATE = ValueConstant('')
    EDIT = ValueConstant('')
    DELETE = ValueConstant('')

class CLOUD(Constants):
    code_start = 103800

    OPENSTACK_SWIFT_CREATE_EDIT = ValueConstant('')
    OPENSTACK_SWIFT_DELETE = ValueConstant('')

    AWS_S3_CREATE_EDIT = ValueConstant('')
    AWS_S3_DELETE = ValueConstant('')

class NOTIF(Constants):
    code_start = 104000

    RUN_NOTIFIER = ValueConstant('')

    CLOUD_OPENSTACK_SWIFT_CREATE_EDIT = ValueConstant('')
    CLOUD_OPENSTACK_SWIFT_DELETE = ValueConstant('')

    SQL_CREATE = ValueConstant('')
    SQL_EDIT = ValueConstant('')
    SQL_DELETE = ValueConstant('')

class SEARCH(Constants):
    code_start = 104200
    CREATE = ValueConstant('')
    EDIT = ValueConstant('')
    DELETE = ValueConstant('')

    ES_CREATE = ValueConstant('')
    ES_EDIT = ValueConstant('')
    ES_DELETE = ValueConstant('')
    ES_CHANGE_PASSWORD = ValueConstant('')

    SOLR_CREATE = ValueConstant('')
    SOLR_EDIT = ValueConstant('')
    SOLR_DELETE = ValueConstant('')
    SOLR_CHANGE_PASSWORD = ValueConstant('')

class QUERY(Constants):
    code_start = 104400

    CASSANDRA_CREATE = ValueConstant('')
    CASSANDRA_EDIT = ValueConstant('')
    CASSANDRA_DELETE = ValueConstant('')
    CASSANDRA_CHANGE_PASSWORD = ValueConstant('')

class EMAIL(Constants):
    code_start = 104800

    SMTP_CREATE = ValueConstant('')
    SMTP_EDIT = ValueConstant('')
    SMTP_DELETE = ValueConstant('')
    SMTP_CHANGE_PASSWORD = ValueConstant('')

    IMAP_CREATE = ValueConstant('')
    IMAP_EDIT = ValueConstant('')
    IMAP_DELETE = ValueConstant('')
    IMAP_CHANGE_PASSWORD = ValueConstant('')

class RBAC(Constants):
    code_start = 105200

    ROLE_CREATE = ValueConstant('')
    ROLE_EDIT = ValueConstant('')
    ROLE_DELETE = ValueConstant('')

    CLIENT_ROLE_CREATE = ValueConstant('')
    CLIENT_ROLE_DELETE = ValueConstant('')

    PERMISSION_CREATE = ValueConstant('')
    PERMISSION_EDIT = ValueConstant('')
    PERMISSION_DELETE = ValueConstant('')

    ROLE_PERMISSION_CREATE = ValueConstant('')
    ROLE_PERMISSION_EDIT = ValueConstant('')
    ROLE_PERMISSION_DELETE = ValueConstant('')

class VAULT(Constants):
    code_start = 105400

    CONNECTION_CREATE = ValueConstant('')
    CONNECTION_EDIT = ValueConstant('')
    CONNECTION_DELETE = ValueConstant('')

    POLICY_CREATE = ValueConstant('')
    POLICY_EDIT = ValueConstant('')
    POLICY_DELETE = ValueConstant('')

class PUB_SUB(Constants):
    code_start = 105600

    OWNER_CREATE = ValueConstant('')
    OWNER_EDIT = ValueConstant('')
    OWNER_DELETE = ValueConstant('')

    ENDPOINT_CREATE = ValueConstant('')
    ENDPOINT_EDIT = ValueConstant('')
    ENDPOINT_DELETE = ValueConstant('')

    ENDPOINT_ATTR_CREATE = ValueConstant('')
    ENDPOINT_ATTR_EDIT = ValueConstant('')
    ENDPOINT_ATTR_DELETE = ValueConstant('')

    ENDPOINT_OWNER_CREATE = ValueConstant('')
    ENDPOINT_OWNER_EDIT = ValueConstant('')
    ENDPOINT_OWNER_DELETE = ValueConstant('')

    ENDPOINT_ROLE_CREATE = ValueConstant('')
    ENDPOINT_ROLE_EDIT = ValueConstant('')
    ENDPOINT_ROLE_DELETE = ValueConstant('')

class SMS(Constants):
    code_start = 106000

    TWILIO_CREATE = ValueConstant('')
    TWILIO_EDIT = ValueConstant('')
    TWILIO_DELETE = ValueConstant('')

<<<<<<< HEAD
=======
class CACHE(Constants):
    code_start = 106400

    BUILTIN_CREATE = ValueConstant('')
    BUILTIN_EDIT = ValueConstant('')
    BUILTIN_DELETE = ValueConstant('')

    BUILTIN_STATE_CHANGED_CLEAR = ValueConstant('')

    BUILTIN_STATE_CHANGED_DELETE = ValueConstant('')
    BUILTIN_STATE_CHANGED_DELETE_BY_PREFIX = ValueConstant('')
    BUILTIN_STATE_CHANGED_DELETE_BY_SUFFIX = ValueConstant('')
    BUILTIN_STATE_CHANGED_DELETE_BY_REGEX = ValueConstant('')
    BUILTIN_STATE_CHANGED_DELETE_CONTAINS = ValueConstant('')
    BUILTIN_STATE_CHANGED_DELETE_NOT_CONTAINS = ValueConstant('')
    BUILTIN_STATE_CHANGED_DELETE_CONTAINS_ALL = ValueConstant('')
    BUILTIN_STATE_CHANGED_DELETE_CONTAINS_ANY = ValueConstant('')

    BUILTIN_STATE_CHANGED_EXPIRE = ValueConstant('')
    BUILTIN_STATE_CHANGED_EXPIRE_BY_PREFIX = ValueConstant('')
    BUILTIN_STATE_CHANGED_EXPIRE_BY_SUFFIX = ValueConstant('')
    BUILTIN_STATE_CHANGED_EXPIRE_BY_REGEX = ValueConstant('')
    BUILTIN_STATE_CHANGED_EXPIRE_CONTAINS = ValueConstant('')
    BUILTIN_STATE_CHANGED_EXPIRE_NOT_CONTAINS = ValueConstant('')
    BUILTIN_STATE_CHANGED_EXPIRE_CONTAINS_ALL = ValueConstant('')
    BUILTIN_STATE_CHANGED_EXPIRE_CONTAINS_ANY = ValueConstant('')

    BUILTIN_STATE_CHANGED_SET = ValueConstant('')
    BUILTIN_STATE_CHANGED_SET_BY_PREFIX = ValueConstant('')
    BUILTIN_STATE_CHANGED_SET_BY_SUFFIX = ValueConstant('')
    BUILTIN_STATE_CHANGED_SET_BY_REGEX = ValueConstant('')
    BUILTIN_STATE_CHANGED_SET_CONTAINS = ValueConstant('')
    BUILTIN_STATE_CHANGED_SET_NOT_CONTAINS = ValueConstant('')
    BUILTIN_STATE_CHANGED_SET_CONTAINS_ALL = ValueConstant('')
    BUILTIN_STATE_CHANGED_SET_CONTAINS_ANY = ValueConstant('')

    MEMCACHED_CREATE = ValueConstant('')
    MEMCACHED_EDIT = ValueConstant('')
    MEMCACHED_DELETE = ValueConstant('')

>>>>>>> 4a21227a
code_to_name = {}

# To prevent 'RuntimeError: dictionary changed size during iteration'
item_name, item = None, None

for item_name, item in globals().items():
    if isclass(item) and issubclass(item, Constants) and item is not Constants:
        for idx, (attr, const) in enumerate(item.items()):
            const.value = str(item.code_start + idx)
            code_to_name[const.value.encode('utf-8')] = '{}_{}'.format(item_name, attr)<|MERGE_RESOLUTION|>--- conflicted
+++ resolved
@@ -438,8 +438,6 @@
     TWILIO_EDIT = ValueConstant('')
     TWILIO_DELETE = ValueConstant('')
 
-<<<<<<< HEAD
-=======
 class CACHE(Constants):
     code_start = 106400
 
@@ -480,7 +478,6 @@
     MEMCACHED_EDIT = ValueConstant('')
     MEMCACHED_DELETE = ValueConstant('')
 
->>>>>>> 4a21227a
 code_to_name = {}
 
 # To prevent 'RuntimeError: dictionary changed size during iteration'
